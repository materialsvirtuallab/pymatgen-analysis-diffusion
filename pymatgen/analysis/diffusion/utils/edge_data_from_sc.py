# Copyright (c) Materials Virtual Lab.
# Distributed under the terms of the BSD License.

"""Function to add edge data to MigrationGraph through 2 SC structures."""

from __future__ import annotations

__author__ = "Haoming Li"
__copyright__ = "Copyright 2021, The Materials Project"
__maintainer__ = "Haoming Li"
__email__ = "HLi98@lbl.gov"
__date__ = "February 2, 2021"

import logging

import numpy as np

from pymatgen.analysis.diffusion.neb.full_path_mapper import MigrationGraph, MigrationHop
from pymatgen.analysis.diffusion.utils.parse_entries import get_matched_structure_mapping
from pymatgen.analysis.structure_matcher import StructureMatcher
from pymatgen.core.structure import PeriodicSite, Structure
from pymatgen.symmetry.analyzer import SpacegroupAnalyzer

logger = logging.getLogger(__name__)


def add_edge_data_from_sc(
    mg: MigrationGraph,
    i_sc: Structure,
    e_sc: Structure,
    data_array: list | str | float,
    key: str = "custom_key",
    use_host_sg: bool = True,
) -> None:
    """
    Add a data entry and key to edges within FullPathMapper object with the same
    hop_label. These hops are equivalent by symmetry to the 2 positions given in the
    supercell structures.

    Args:
        mg: MigrationGraph object.
        i_sc: Supercell structure containing working ion at initial position
        e_sc: Supercell structure containing working ion at ending position
        data_array: The data to be added to the edges
        key: Key of the edge attribute to be added
        use_host_sg: Flag whether to use the host structure's spacegroup to initiate MigrationHop

    Returns:
        None
    """
    wi = next(iter(mg.m_graph.graph.edges(data=True)))[2]["hop"].isite.specie.name
    i_wi = [x for x in i_sc.sites if x.species_string == wi]
    e_wi = [x for x in e_sc.sites if x.species_string == wi]
    if len(i_wi) != 1 or len(e_wi) != 1:
        raise ValueError("The number of working ions in each supercell structure should be one")
    isite, esite = i_wi[0], e_wi[0]
    uhop_index, mh_from_sc = get_unique_hop(mg, i_sc, isite, esite, use_host_sg)
    add_dict = {key: data_array}
<<<<<<< HEAD
    if isinstance(data_array, list):
        mg.add_data_to_similar_edges(
            target_label=uhop_index, data=add_dict, m_hop=mh_from_sc
        )
    else:
        mg.add_data_to_similar_edges(target_label=uhop_index, data=add_dict)
=======
    mg.add_data_to_similar_edges(target_label=uhop_index, data=add_dict, m_hop=mh_from_sc)
>>>>>>> 652264f1


def get_uc_pos(
    isite: PeriodicSite,
    esite: PeriodicSite,
    uc: Structure,
    sc: Structure,
    sm: StructureMatcher,
) -> tuple[PeriodicSite, PeriodicSite, PeriodicSite]:
    """Take positions in the supercell and transform into the unit cell positions.

    Args:
        isite: initial site in the SC
        esite: ending site in the SC
        uc: Unit Cell structure
        sc: Super Cell structure
        sm: StructureMatcher object with the working ion ignored

    Returns:
        The positions in the unit cell
    """
    mapping = get_matched_structure_mapping(base=uc, inserted=sc, sm=sm)
    if mapping is None:
        raise ValueError("Cannot obtain inverse mapping, consider lowering tolerances " "in StructureMatcher")
    sc_m, total_t = mapping
    sc_ipos = isite.frac_coords
    sc_ipos_t = sc_ipos - total_t
    uc_ipos = sc_ipos_t.dot(sc_m)
    image_trans = np.floor(uc_ipos)
    uc_ipos = uc_ipos - image_trans
    uc_ipos = _get_first_close_site(uc_ipos, uc)

    sc_epos = esite.frac_coords
    sc_epos_t = sc_epos - total_t
    uc_epos = sc_epos_t.dot(sc_m)
    uc_epos = uc_epos - image_trans
    uc_epos = _get_first_close_site(uc_epos, uc)

    sc_msite = PeriodicSite(
        esite.specie,
        (sc_ipos + sc_epos) / 2,
        esite.lattice,
    )
    sc_mpos = sc_msite.frac_coords

    sc_mpos_t = sc_mpos - total_t
    uc_mpos = sc_mpos_t.dot(sc_m)
    uc_mpos = uc_mpos - image_trans
    uc_mpos = _get_first_close_site(uc_mpos, uc)

    p0 = PeriodicSite(isite.specie, uc_ipos, uc.lattice)
    p1 = PeriodicSite(esite.specie, uc_mpos, uc.lattice)
    p2 = PeriodicSite(esite.specie, uc_epos, uc.lattice)
    return p0, p1, p2


def _get_first_close_site(frac_coord, structure, stol=0.1):
    for site in structure.sites:
        dist, image = structure.lattice.get_distance_and_image(frac_coord, site.frac_coords)
        if dist < stol:
            return np.add(site.frac_coords, image)
    return frac_coord


def mh_eq(mh1, mh2):
    """
    Allow for symmetric matching of MigrationPath objects with variable precession.

    Args:
        mh1: MigrationHop object
        mh2: MigrationHop object

    Returns:
        Boolean True if they're equal, False if they are not
    """
    assert mh1.symm_structure == mh2.symm_structure
    return mh1 == mh2


def get_unique_hop(
    mg: MigrationGraph,
    sc: Structure,
    isite: PeriodicSite,
    esite: PeriodicSite,
    use_host_sg: bool = True,
) -> tuple[int, MigrationHop]:
    """Get the unique hop label that correspond to two end positions in the SC.

    Args:
        mg: Object containing the migration analysis
        sc: Structure of the supercell used for the NEB calculation
        isite: Initial position in the supercell
        esite: Final position in the supercell
        use_host_sg: Flag t whether or not to use the host structure's spacegroup to
            initiate MigrationHop

    Returns:
        The index of the unique hop, the MigrationHop object transformed from the SC
    """
    sm = StructureMatcher(ignored_species=[next(iter(mg.m_graph.graph.edges(data=True)))[2]["hop"].isite.specie.name])
    uc_isite, uc_msite, uc_esite = get_uc_pos(isite, esite, mg.symm_structure, sc, sm)
    if use_host_sg:
        base_ss = SpacegroupAnalyzer(mg.host_structure, symprec=mg.symprec).get_symmetrized_structure()
        mh_from_sc = MigrationHop(
            uc_isite,
            uc_esite,
            symm_structure=mg.symm_structure,
            host_symm_struct=base_ss,
            symprec=mg.symprec,
        )
    else:
        mh_from_sc = MigrationHop(uc_isite, uc_esite, symm_structure=mg.symm_structure, symprec=mg.symprec)
    result = []
    for k, v in mg.unique_hops.items():
        # tolerance may be changed here
        if mh_eq(v["hop"], mh_from_sc):
            result.append(k)

    if len(result) > 1:
        raise ValueError("Too many matches between UC and SC")
    if len(result) == 0:
        raise ValueError("No matches between UC and SC")

    assert mg.symm_structure.spacegroup.are_symmetrically_equivalent([uc_msite], [mh_from_sc.msite])
    return result[0], mh_from_sc<|MERGE_RESOLUTION|>--- conflicted
+++ resolved
@@ -56,16 +56,12 @@
     isite, esite = i_wi[0], e_wi[0]
     uhop_index, mh_from_sc = get_unique_hop(mg, i_sc, isite, esite, use_host_sg)
     add_dict = {key: data_array}
-<<<<<<< HEAD
     if isinstance(data_array, list):
         mg.add_data_to_similar_edges(
             target_label=uhop_index, data=add_dict, m_hop=mh_from_sc
         )
     else:
         mg.add_data_to_similar_edges(target_label=uhop_index, data=add_dict)
-=======
-    mg.add_data_to_similar_edges(target_label=uhop_index, data=add_dict, m_hop=mh_from_sc)
->>>>>>> 652264f1
 
 
 def get_uc_pos(
